package chromedp

import (
	"context"
	"encoding/json"
	"reflect"

	"github.com/chromedp/cdproto/runtime"
)

// EvaluateAction are actions that evaluate JavaScript expressions using
// runtime.Evaluate.
type EvaluateAction Action

// Evaluate is an action to evaluate the JavaScript expression, unmarshaling
// the result of the script evaluation to res.
//
// When res is nil, the script result will be ignored.
//
// When res is a *[]byte, the raw JSON-encoded value of the script
// result will be placed in res.
//
// When res is a **runtime.RemoteObject, res will be set to the low-level
// protocol type, and no attempt will be made to convert the result.
// The original objects could be maintained in memory until the page is
// navigated or closed. `runtime.ReleaseObject` or `runtime.ReleaseObjectGroup`
// can be used to ask the browser to release the original objects.
//
// For all other cases, the result of the script will be returned "by value" (i.e.,
// JSON-encoded), and subsequently an attempt will be made to json.Unmarshal
// the script result to res. When the script result is "undefined" or "null",
// and the value that res points to is not a pointer, it returns [ErrJSUndefined]
// of [ErrJSNull] respectively.
func Evaluate(expression string, res interface{}, opts ...EvaluateOption) EvaluateAction {
	return ActionFunc(func(ctx context.Context) error {
		// set up parameters
		p := runtime.Evaluate(expression)
		switch res.(type) {
		case **runtime.RemoteObject:
		default:
			p = p.WithReturnByValue(true)
		}

		// apply opts
		for _, o := range opts {
			p = o(p)
		}

		// evaluate
		v, exp, err := p.Do(ctx)
		if err != nil {
			return err
		}
		if exp != nil {
			return exp
		}

		err = parseRemoteObject(v, res)
		return err
	})
}

func parseRemoteObject(v *runtime.RemoteObject, res interface{}) (err error) {
	if res == nil {
		return
	}

	switch x := res.(type) {
	case **runtime.RemoteObject:
		*x = v
		return

	case *[]byte:
		*x = v.Value
		return
	}

	if v.Type == "undefined" || v.Value == nil {
		// `res` should be a pointer. When the value that `res` points to is
		// not a pointer, it can not be nil. In this case,
		// return [ErrJSUndefined] or [ErrJSNull] respectively.
		rv := reflect.Indirect(reflect.ValueOf(res))
		switch rv.Kind() {
		// json.Unmarshal supported in this case types
		case reflect.Array, reflect.Chan, reflect.Func, reflect.Interface, reflect.Map,
			reflect.Pointer, reflect.Slice, reflect.Struct:
			// Otherwise, change the value to the json literal null.
			v.Value = []byte("null")
		default:
			// other type zero value isn't nil, return error
			if v.Type == "undefined" {
				return ErrJSUndefined
			}
			return ErrJSNull
		}
	}

<<<<<<< HEAD
	if v.Type == runtime.TypeObject && v.Value == nil {
		// when exception `return null`, v.Type must be runtime.TypeObject and
		// v.Value is nil, res and error should be nil
		res = nil
		return false, nil
	}

	// unmarshal
=======
>>>>>>> 4b9f3c6a
	err = json.Unmarshal(v.Value, res)
	return
}

// EvaluateAsDevTools is an action that evaluates a JavaScript expression as
// Chrome DevTools would, evaluating the expression in the "console" context,
// and making the Command Line API available to the script.
//
// See [Evaluate] for more information on how script expressions are evaluated.
//
// Note: this should not be used with untrusted JavaScript.
func EvaluateAsDevTools(expression string, res interface{}, opts ...EvaluateOption) EvaluateAction {
	return Evaluate(expression, res, append(opts, EvalObjectGroup("console"), EvalWithCommandLineAPI)...)
}

// EvaluateOption is the type for JavaScript evaluation options.
type EvaluateOption = func(*runtime.EvaluateParams) *runtime.EvaluateParams

// EvalObjectGroup is an evaluate option to set the object group.
func EvalObjectGroup(objectGroup string) EvaluateOption {
	return func(p *runtime.EvaluateParams) *runtime.EvaluateParams {
		return p.WithObjectGroup(objectGroup)
	}
}

// EvalWithCommandLineAPI is an evaluate option to make the DevTools Command
// Line API available to the evaluated script.
//
// See [Evaluate] for more information on how evaluate actions work.
//
// Note: this should not be used with untrusted JavaScript.
func EvalWithCommandLineAPI(p *runtime.EvaluateParams) *runtime.EvaluateParams {
	return p.WithIncludeCommandLineAPI(true)
}

// EvalIgnoreExceptions is an evaluate option that will cause JavaScript
// evaluation to ignore exceptions.
func EvalIgnoreExceptions(p *runtime.EvaluateParams) *runtime.EvaluateParams {
	return p.WithSilent(true)
}

// EvalAsValue is an evaluate option that will cause the evaluated JavaScript
// expression to encode the result of the expression as a JSON-encoded value.
func EvalAsValue(p *runtime.EvaluateParams) *runtime.EvaluateParams {
	return p.WithReturnByValue(true)
}<|MERGE_RESOLUTION|>--- conflicted
+++ resolved
@@ -95,17 +95,6 @@
 		}
 	}
 
-<<<<<<< HEAD
-	if v.Type == runtime.TypeObject && v.Value == nil {
-		// when exception `return null`, v.Type must be runtime.TypeObject and
-		// v.Value is nil, res and error should be nil
-		res = nil
-		return false, nil
-	}
-
-	// unmarshal
-=======
->>>>>>> 4b9f3c6a
 	err = json.Unmarshal(v.Value, res)
 	return
 }
