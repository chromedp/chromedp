package chromedp

import (
	"context"
	"fmt"
	"reflect"
	"runtime"
	"strings"
	"sync"
	"time"

	"github.com/mailru/easyjson"

	"github.com/knq/chromedp/cdp"
	"github.com/knq/chromedp/cdp/cdputil"
	"github.com/knq/chromedp/cdp/css"
	"github.com/knq/chromedp/cdp/dom"
	"github.com/knq/chromedp/cdp/inspector"
	logdom "github.com/knq/chromedp/cdp/log"
	"github.com/knq/chromedp/cdp/page"
	rundom "github.com/knq/chromedp/cdp/runtime"
	"github.com/knq/chromedp/client"
	"github.com/knq/chromedp/cdp/network"
)

// TargetHandler manages a Chrome Debugging Protocol target.
type TargetHandler struct {
	conn client.Transport

	// frames is the set of encountered frames.
	frames map[cdp.FrameID]*cdp.Frame

	// lsnr is the map of listeners, which maps from cdp.MethodType to channels.
	lsnr map[cdp.MethodType][]chan interface{}

	// lsnrchs is the map of channels, which maps from channel to registered cdp.MethodType(s).
	lsnrchs map[<-chan interface{}]map[cdp.MethodType]bool

	// cur is the current top level frame.
	cur *cdp.Frame

	// qcmd is the outgoing message queue.
	qcmd chan *cdp.Message

	// qres is the incoming command result queue.
	qres chan *cdp.Message

	// qevents is the incoming event queue.
	qevents chan *cdp.Message

	// detached is closed when the detached event is received.
	detached chan *inspector.EventDetached

<<<<<<< HEAD
	// dpm is the RWMutex for synchronizing dom and page event handling
	dpm sync.RWMutex
=======
	// loaded is fired when the page load event is received.
	loaded chan struct{}

	pageWaitGroup, domWaitGroup *sync.WaitGroup
>>>>>>> 603e62a2

	// last is the last sent message identifier.
	last  int64
	lastm sync.Mutex

	// res is the id->result channel map.
	res   map[int64]chan *cdp.Message
	resrw sync.RWMutex

	// logging funcs
	logf, debugf, errorf LogFunc

	sync.RWMutex
}

// NewTargetHandler creates a new handler for the specified client target.
func NewTargetHandler(t client.Target, logf, debugf, errorf LogFunc) (*TargetHandler, error) {
	conn, err := client.Dial(t)
	if err != nil {
		return nil, err
	}

	return &TargetHandler{
		conn:   conn,
		logf:   logf,
		debugf: debugf,
		errorf: errorf,
	}, nil
}

// Run starts the processing of commands and events of the client target
// provided to NewTargetHandler.
//
// Callers can stop Run by closing the passed context.
func (h *TargetHandler) Run(ctxt context.Context) error {
	var err error

	// reset
	h.Lock()
	h.frames = make(map[cdp.FrameID]*cdp.Frame)
	h.lsnr = make(map[cdp.MethodType][]chan interface{})
	h.lsnrchs = make(map[<-chan interface{}]map[cdp.MethodType]bool)
	h.qcmd = make(chan *cdp.Message)
	h.qres = make(chan *cdp.Message)
	// The events channel needs to be big enough to buffer as many events as
	// we might recieve at once while processing one event. This is
	// necessary because the event handling may do requests which require
	// reading from the qmsg channel. This can't happen if the network
	// handler is blocked writing to qevents. See discussion in #75. In
	// practice I haven't seen the buffer get bigger than one or two. But we
	// make it large just to be safe, and panic if it is ever full, rather
	// than deadlocking.
	h.qevents = make(chan *cdp.Message, 1024)
	h.res = make(map[int64]chan *cdp.Message)
	h.detached = make(chan *inspector.EventDetached)
	h.Unlock()

	// run
	go h.run(ctxt)

	// enable domains
	for _, a := range []Action{
		logdom.Enable(),
		rundom.Enable(),
		network.Enable(),
		inspector.Enable(),
		page.Enable(),
		dom.Enable(),
		css.Enable(),
	} {
		err = a.Do(ctxt, h)
		if err != nil {
			return fmt.Errorf("unable to execute %s: %v", reflect.TypeOf(a), err)
		}
	}

	h.Lock()

	// get page resources
	tree, err := page.GetResourceTree().Do(ctxt, h)
	if err != nil {
		return fmt.Errorf("unable to get resource tree: %v", err)
	}

	h.frames[tree.Frame.ID] = tree.Frame
	h.cur = tree.Frame

	for _, c := range tree.ChildFrames {
		h.frames[c.Frame.ID] = c.Frame
	}

	h.Unlock()

	h.documentUpdated(ctxt)

	return nil
}

// run handles the actual message processing to / from the web socket connection.
func (h *TargetHandler) run(ctxt context.Context) {
	defer h.conn.Close()

	// add cancel to context
	ctxt, cancel := context.WithCancel(ctxt)
	defer cancel()

	go func() {
		defer cancel()

		for {
			select {
			default:
				msg, err := h.read()
				if err != nil {
					return
				}

				switch {
				case msg.Method != "":
					select {
					case h.qevents <- msg:
					default:
						// See discussion in #75.
						panic("h.qevents is blocked!")
					}

				case msg.ID != 0:
					h.qres <- msg

				default:
					h.errorf("ignoring malformed incoming message (missing id or method): %#v", msg)
				}

			case <-h.detached:
				// FIXME: should log when detached, and reason
				return

			case <-ctxt.Done():
				return
			}
		}
	}()

	var wg sync.WaitGroup
	defer wg.Wait()

	// process queues
	wg.Add(1)
	go func() {
		defer wg.Done()
		for {
			select {
			case ev := <-h.qevents:
				err := h.processEvent(ctxt, ev)
				if err != nil {
					h.errorf("could not process event %s: %v", ev.Method, err)
				}
			case <-ctxt.Done():
				return
			}
		}
	}()

	wg.Add(1)
	go func() {
		defer wg.Done()
		for {
			select {
			case res := <-h.qres:
				err := h.processResult(res)
				if err != nil {
					h.errorf("could not process result for message %d: %v", res.ID, err)
				}
			case <-ctxt.Done():
				return
			}
		}
	}()

	wg.Add(1)
	go func() {
		defer wg.Done()
		for {
			select {
			case cmd := <-h.qcmd:
				err := h.processCommand(cmd)
				if err != nil {
					h.errorf("could not process command message %d: %v", cmd.ID, err)
				}

			case <-ctxt.Done():
				return
			}
		}
	}()
}

// read reads a message from the client connection.
func (h *TargetHandler) read() (*cdp.Message, error) {
	// read
	buf, err := h.conn.Read()
	if err != nil {
		return nil, err
	}

	h.debugf("-> %s", string(buf))

	// unmarshal
	msg := new(cdp.Message)
	err = easyjson.Unmarshal(buf, msg)
	if err != nil {
		return nil, err
	}

	return msg, nil
}

// WaitEventLoad returns a channel which is closed when the page load event is
// fired, or the next TargetHandler.Run takes place.
func (h *TargetHandler) WaitEventLoad() <-chan struct{} {
	h.Lock()
	defer h.Unlock()
	return h.loaded
}

// ResetEventLoad resets the event load trigger returned by WaitEventLoad.
// It is called when a navigation is requested, so that the next load can take
// place.
func (h *TargetHandler) ResetEventLoad() {
	h.Lock()
	defer h.Unlock()

	if h.loaded != nil {
		select {
		case <-h.loaded: // already closed
		default:
			// Before replacing h.loaded with a new pipeline,
			// unblock previous waiters if they are still blocked.
			// This prevents them staying deadlocked for a load
			// event which will never come, however it means that
			// they get a phantom load event.
			close(h.loaded)
			h.loaded = nil
		}
	}

	// Make a new channel for signalling the next page load event.
	h.loaded = make(chan struct{})
}

// processEvent processes an incoming event.
func (h *TargetHandler) processEvent(ctxt context.Context, msg *cdp.Message) error {
	if msg == nil {
		return cdp.ErrChannelClosed
	}

	// unmarshal
	ev, err := cdputil.UnmarshalMessage(msg)
	if err != nil {
		return err
	}

	propagate(h, msg.Method, ev)

	switch e := ev.(type) {
	case *inspector.EventDetached:
		h.Lock()
		h.detached <- e
		h.Unlock()
		return nil

	case *dom.EventDocumentUpdated:
<<<<<<< HEAD
=======
		h.domWaitGroup.Wait()
>>>>>>> 603e62a2
		h.documentUpdated(ctxt)
		return nil
	}

	d := msg.Method.Domain()

	switch d {
	case "Page":
<<<<<<< HEAD
		h.pageEvent(ctxt, ev)

	case "DOM":
=======
		h.pageWaitGroup.Add(1)
		h.pageEvent(ctxt, ev)

	case "DOM":
		h.domWaitGroup.Add(1)
>>>>>>> 603e62a2
		h.domEvent(ctxt, ev)
	}

	return nil
}

// propagate propogates event to the listeners
func propagate(h *TargetHandler, method cdp.MethodType, ev interface{}) {
	h.RLock() // prevent "send on closed channel"
	defer h.RUnlock()
	if lsnrs, ok := h.lsnr[method]; ok {
		for _, l := range lsnrs {
			l <- ev
		}
	}
}

// documentUpdated handles the document updated event, retrieving the document
// root for the root frame.
func (h *TargetHandler) documentUpdated(ctxt context.Context) {
	f, err := h.WaitFrame(ctxt, cdp.EmptyFrameID)
	if err != nil {
		h.errorf("could not get current frame: %v", err)
		return
	}

	f.Lock()
	defer f.Unlock()

	// invalidate nodes
	if f.Root != nil {
		close(f.Root.Invalidated)
	}

	f.Nodes = make(map[cdp.NodeID]*cdp.Node)
	f.Root, err = dom.GetDocument().WithPierce(true).Do(ctxt, h)
	if err != nil {
		h.errorf("could not retrieve document root for %s: %v", f.ID, err)
		return
	}
	f.Root.Invalidated = make(chan struct{})
	walk(f.Nodes, f.Root)
}

// processResult processes an incoming command result.
func (h *TargetHandler) processResult(msg *cdp.Message) error {
	h.resrw.RLock()
	defer h.resrw.RUnlock()

	ch, ok := h.res[msg.ID]
	if !ok {
		return fmt.Errorf("id %d not present in res map", msg.ID)
	}
	defer close(ch)

	ch <- msg

	return nil
}

// processCommand writes a command to the client connection.
func (h *TargetHandler) processCommand(cmd *cdp.Message) error {
	// marshal
	buf, err := easyjson.Marshal(cmd)
	if err != nil {
		return err
	}

	h.debugf("<- %s", string(buf))

	return h.conn.Write(buf)
}

// emptyObj is an empty JSON object message.
var emptyObj = easyjson.RawMessage([]byte(`{}`))

// Execute executes commandType against the endpoint passed to Run, using the
// provided context and params, decoding the result of the command to res.
func (h *TargetHandler) Execute(ctxt context.Context, commandType cdp.MethodType, params easyjson.Marshaler, res easyjson.Unmarshaler) error {
	var paramsBuf easyjson.RawMessage
	if params == nil {
		paramsBuf = emptyObj
	} else {
		var err error
		paramsBuf, err = easyjson.Marshal(params)
		if err != nil {
			return err
		}
	}

	id := h.next()

	// save channel
	ch := make(chan *cdp.Message, 1)
	h.resrw.Lock()
	h.res[id] = ch
	h.resrw.Unlock()

	// queue message
	h.qcmd <- &cdp.Message{
		ID:     id,
		Method: commandType,
		Params: paramsBuf,
	}

	errch := make(chan error, 1)
	go func() {
		defer close(errch)

		select {
		case msg := <-ch:
			switch {
			case msg == nil:
				errch <- cdp.ErrChannelClosed

			case msg.Error != nil:
				errch <- msg.Error

			case res != nil:
				errch <- easyjson.Unmarshal(msg.Result, res)
			}

		case <-ctxt.Done():
			errch <- ctxt.Err()
		}

		h.resrw.Lock()
		defer h.resrw.Unlock()

		delete(h.res, id)
	}()

	return <-errch
}

// next returns the next message id.
func (h *TargetHandler) next() int64 {
	h.lastm.Lock()
	defer h.lastm.Unlock()
	h.last++
	return h.last
}

// GetRoot returns the current top level frame's root document node.
func (h *TargetHandler) GetRoot(ctxt context.Context) (*cdp.Node, error) {
	var root *cdp.Node

loop:
	for {
		var cur *cdp.Frame
		select {
		default:
			h.RLock()
			cur = h.cur
			if cur != nil {
				cur.RLock()
				root = cur.Root
				cur.RUnlock()
			}
			h.RUnlock()

			if cur != nil && root != nil {
				break loop
			}

			time.Sleep(DefaultCheckDuration)

		case <-ctxt.Done():
			return nil, ctxt.Err()
		}
	}

	return root, nil
}

// SetActive sets the currently active frame after a successful navigation.
func (h *TargetHandler) SetActive(ctxt context.Context, id cdp.FrameID) error {
	var err error

	// get frame
	f, err := h.WaitFrame(ctxt, id)
	if err != nil {
		return err
	}

	h.Lock()
	defer h.Unlock()

	h.cur = f

	return nil
}

// WaitFrame waits for a frame to be loaded using the provided context.
func (h *TargetHandler) WaitFrame(ctxt context.Context, id cdp.FrameID) (*cdp.Frame, error) {
	// TODO: fix this
	timeout := time.After(10 * time.Second)

loop:
	for {
		select {
		default:
			var f *cdp.Frame
			var ok bool

			h.RLock()
			if id == cdp.EmptyFrameID {
				f, ok = h.cur, h.cur != nil
			} else {
				f, ok = h.frames[id]
			}
			h.RUnlock()

			if ok {
				return f, nil
			}

			time.Sleep(DefaultCheckDuration)

		case <-ctxt.Done():
			return nil, ctxt.Err()

		case <-timeout:
			break loop
		}
	}

	return nil, fmt.Errorf("timeout waiting for frame `%s`", id)
}

// WaitNode waits for a node to be loaded using the provided context.
func (h *TargetHandler) WaitNode(ctxt context.Context, f *cdp.Frame, id cdp.NodeID) (*cdp.Node, error) {
	// TODO: fix this
	timeout := time.After(10 * time.Second)

loop:
	for {
		select {
		default:
			var n *cdp.Node
			var ok bool

			f.RLock()
			n, ok = f.Nodes[id]
			f.RUnlock()

			if n != nil && ok {
				return n, nil
			}

			time.Sleep(DefaultCheckDuration)

		case <-ctxt.Done():
			return nil, ctxt.Err()

		case <-timeout:
			break loop
		}
	}

	return nil, fmt.Errorf("timeout waiting for node `%d`", id)
}

// pageEvent handles incoming page events.
func (h *TargetHandler) pageEvent(ctxt context.Context, ev interface{}) {
	var id cdp.FrameID
	var op frameOp

	switch e := ev.(type) {
	case *page.EventFrameNavigated:
		h.Lock()
		h.frames[e.Frame.ID] = e.Frame
		if h.cur != nil && h.cur.ID == e.Frame.ID {
			h.cur = e.Frame
		}
		h.Unlock()
		return

	case *page.EventFrameAttached:
		// NOTE(pwaller):
		//   This happens before we have the frame object for
		//   e.FrameID - that only occurs in EventFrameNavigated.
		//   so there isn't a frame to update yet.
		//   I'm not sure of the use of this state - see #75.

		//   Another issue is that events like EventFrameStoppedLoading
		//   can happen even though EventFrameNavigated *never fires*,
		//   so these events can end up calling WaitFrame on a frame
		//   that never comes into existence.

		// id, op = e.FrameID, frameAttached(e.ParentFrameID)
		return

	case *page.EventFrameDetached:
		return // See note above.
	case *page.EventFrameStartedLoading:
		return // See note above.
	case *page.EventFrameStoppedLoading:
		return // See note above.
	case *page.EventFrameScheduledNavigation:
		return // See note above.
	case *page.EventFrameClearedScheduledNavigation:
		return // See note above.

	case *page.EventDomContentEventFired:
		return
	case *page.EventLoadEventFired:
		if h.loaded != nil {
			// If anyone is listening for loaded, notify them now.
			close(h.loaded)
			h.loaded = nil
		}
		return
	case *page.EventFrameResized:
		return
	case *page.EventLifecycleEvent:
		return
	default:
		h.errorf("unhandled page event %s", reflect.TypeOf(ev))
		return
	}

	f, err := h.WaitFrame(ctxt, id)
	if err != nil {
		h.errorf("could not get frame %s: %v", id, err)
		return
	}

	h.Lock()
	defer h.Unlock()

	f.Lock()
	defer f.Unlock()

	op(f)
}

// domEvent handles incoming DOM events.
func (h *TargetHandler) domEvent(ctxt context.Context, ev interface{}) {
	// wait current frame
	f, err := h.WaitFrame(ctxt, cdp.EmptyFrameID)
	if err != nil {
		h.errorf("could not process DOM event %s: %v", reflect.TypeOf(ev), err)
		return
	}

	var id cdp.NodeID
	var op nodeOp

	switch e := ev.(type) {
	case *dom.EventSetChildNodes:
		id, op = e.ParentID, setChildNodes(f.Nodes, e.Nodes)

	case *dom.EventAttributeModified:
		id, op = e.NodeID, attributeModified(e.Name, e.Value)

	case *dom.EventAttributeRemoved:
		id, op = e.NodeID, attributeRemoved(e.Name)

	case *dom.EventInlineStyleInvalidated:
		if len(e.NodeIds) == 0 {
			return
		}

		id, op = e.NodeIds[0], inlineStyleInvalidated(e.NodeIds[1:])

	case *dom.EventCharacterDataModified:
		id, op = e.NodeID, characterDataModified(e.CharacterData)

	case *dom.EventChildNodeCountUpdated:
		id, op = e.NodeID, childNodeCountUpdated(e.ChildNodeCount)

	case *dom.EventChildNodeInserted:
		if e.PreviousNodeID != cdp.EmptyNodeID {
			_, err = h.WaitNode(ctxt, f, e.PreviousNodeID)
			if err != nil {
				return
			}
		}
		id, op = e.ParentNodeID, childNodeInserted(f.Nodes, e.PreviousNodeID, e.Node)

	case *dom.EventChildNodeRemoved:
		id, op = e.ParentNodeID, childNodeRemoved(f.Nodes, e.NodeID)

	case *dom.EventShadowRootPushed:
		id, op = e.HostID, shadowRootPushed(f.Nodes, e.Root)

	case *dom.EventShadowRootPopped:
		id, op = e.HostID, shadowRootPopped(f.Nodes, e.RootID)

	case *dom.EventPseudoElementAdded:
		id, op = e.ParentID, pseudoElementAdded(f.Nodes, e.PseudoElement)

	case *dom.EventPseudoElementRemoved:
		id, op = e.ParentID, pseudoElementRemoved(f.Nodes, e.PseudoElementID)

	case *dom.EventDistributedNodesUpdated:
		id, op = e.InsertionPointID, distributedNodesUpdated(e.DistributedNodes)

	default:
		h.errorf("unhandled node event %s", reflect.TypeOf(ev))
		return
	}

	// retrieve node
	n, err := h.WaitNode(ctxt, f, id)
	if err != nil {
		s := strings.TrimSuffix(runtime.FuncForPC(reflect.ValueOf(op).Pointer()).Name(), ".func1")
		i := strings.LastIndex(s, ".")
		if i != -1 {
			s = s[i+1:]
		}
		h.errorf("could not perform (%s) operation on node %d (wait node): %v", s, id, err)
		return
	}

	h.Lock()
	defer h.Unlock()

	f.Lock()
	defer f.Unlock()

	op(n)
}

// Listen creates a listener for the specified event types.
func (h *TargetHandler) Listen(eventTypes ...cdp.MethodType) <-chan interface{} {
	h.Lock()
	defer h.Unlock()

	ch := make(chan interface{}, 16)
	for _, evtTyp := range eventTypes {
		if chlist, ok := h.lsnr[evtTyp]; ok {
			chlist = append(chlist, ch)
			if _, etok := h.lsnrchs[ch][evtTyp]; !etok {
				h.lsnrchs[ch][evtTyp] = true
			}
		} else {
			h.lsnr[evtTyp] = []chan interface{}{ch}
			h.lsnrchs[ch] = map[cdp.MethodType]bool{evtTyp: true}
		}
	}
	return ch
}

// Release releases a channel returned from Listen.
func (h *TargetHandler) Release(ch <-chan interface{}) {
	h.Lock()
	defer h.Unlock()

	lsnrchs := h.lsnrchs[ch]
	closed := false
	for evtTyp := range lsnrchs {
		chs := h.lsnr[evtTyp]
		for i := 0; i < len(chs); i++ {
			if ch == chs[i] {
				if !closed {
					close(chs[i])
					chs[i] = nil
					closed = true
				}
				if i == len(chs)-1 {
					chs = chs[:len(chs)-1]
				} else {
					chs = append(chs[:i], chs[i+1:]...)
				}
				h.lsnr[evtTyp] = chs
				break
			}
		}
	}
	delete(h.lsnrchs, ch)
}<|MERGE_RESOLUTION|>--- conflicted
+++ resolved
@@ -51,15 +51,10 @@
 	// detached is closed when the detached event is received.
 	detached chan *inspector.EventDetached
 
-<<<<<<< HEAD
-	// dpm is the RWMutex for synchronizing dom and page event handling
-	dpm sync.RWMutex
-=======
 	// loaded is fired when the page load event is received.
 	loaded chan struct{}
 
 	pageWaitGroup, domWaitGroup *sync.WaitGroup
->>>>>>> 603e62a2
 
 	// last is the last sent message identifier.
 	last  int64
@@ -115,6 +110,8 @@
 	h.qevents = make(chan *cdp.Message, 1024)
 	h.res = make(map[int64]chan *cdp.Message)
 	h.detached = make(chan *inspector.EventDetached)
+	h.pageWaitGroup = new(sync.WaitGroup)
+	h.domWaitGroup = new(sync.WaitGroup)
 	h.Unlock()
 
 	// run
@@ -332,10 +329,7 @@
 		return nil
 
 	case *dom.EventDocumentUpdated:
-<<<<<<< HEAD
-=======
 		h.domWaitGroup.Wait()
->>>>>>> 603e62a2
 		h.documentUpdated(ctxt)
 		return nil
 	}
@@ -344,17 +338,11 @@
 
 	switch d {
 	case "Page":
-<<<<<<< HEAD
-		h.pageEvent(ctxt, ev)
-
-	case "DOM":
-=======
 		h.pageWaitGroup.Add(1)
 		h.pageEvent(ctxt, ev)
 
 	case "DOM":
 		h.domWaitGroup.Add(1)
->>>>>>> 603e62a2
 		h.domEvent(ctxt, ev)
 	}
 
@@ -620,6 +608,8 @@
 
 // pageEvent handles incoming page events.
 func (h *TargetHandler) pageEvent(ctxt context.Context, ev interface{}) {
+	defer h.pageWaitGroup.Done()
+
 	var id cdp.FrameID
 	var op frameOp
 
@@ -694,6 +684,8 @@
 
 // domEvent handles incoming DOM events.
 func (h *TargetHandler) domEvent(ctxt context.Context, ev interface{}) {
+	defer h.domWaitGroup.Done()
+
 	// wait current frame
 	f, err := h.WaitFrame(ctxt, cdp.EmptyFrameID)
 	if err != nil {
